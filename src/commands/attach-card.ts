--- conflicted
+++ resolved
@@ -1,4 +1,3 @@
-import invariant from "tiny-invariant";
 import * as vscode from "vscode";
 import { CardData } from "../EventTypes";
 import { HandlerContext } from "../extension";
@@ -37,22 +36,14 @@
           defaultTitle: selectedCards[0].title,
         });
         const cardData = result?.[0];
-<<<<<<< HEAD
         if (cardData) {
           // Use universal query method through WorkspaceCardStorageProxy
           context.cardStorage.query(boardId, "attachCard", cardData);
           if (cardData.miroLink) {
             context.cardStorage.setCard(cardData.miroLink, cardData);
           }
-=======
-        invariant(cardData, "Failed to create card data");
-        cardData.miroLink = selectedCards[0].miroLink;
-        miroServer.query(boardId, "attachCard", cardData);
-        if (cardData.miroLink) {
-          context.cardStorage.setCard(cardData.miroLink, cardData);
->>>>>>> 2ae26552
+          return [cardData];
         }
-        return [cardData];
       } else {
         vscode.window.showInformationMessage(
           "Please select a single card to attach",
